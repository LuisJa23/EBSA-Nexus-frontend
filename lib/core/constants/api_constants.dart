--- conflicted
+++ resolved
@@ -19,12 +19,7 @@
   static const String baseUrlLocalhost = 'http://localhost:8080';
 
   /// URL base para desarrollo en red local (para dispositivo físico)
-  /// IP del hotspot WiFi compartido desde PC
-<<<<<<< HEAD
-  static const String baseUrlNetwork = 'http://192.168.137.1:8080';
-=======
-  static const String baseUrlNetwork = 'http://192.168.0.35:8080';
->>>>>>> ee18b52e
+  static const String baseUrlNetwork = 'http://192.168.20.44:8080';
 
   /// URL base para producción (configurar cuando esté disponible)
   static const String baseUrlProduction = 'https://api.nexusebsa.com';
@@ -64,13 +59,6 @@
 
   /// Endpoint para obtener perfil de usuario
   static const String profileEndpoint = '/auth/profile';
-  static const String workroles = '/api/work-roles';
-
-  /// Endpoint para cambiar contraseña del usuario actual
-  static const String changePasswordEndpoint = '/api/users/me/change-password';
-
-  /// Endpoint para cambiar contraseña del usuario actual
-  static const String changePasswordEndpoint = '/api/users/me/change-password';
 
   // ============================================================================
   // ENDPOINTS DE USUARIOS
