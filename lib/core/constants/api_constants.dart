--- conflicted
+++ resolved
@@ -20,11 +20,9 @@
 
   /// URL base para desarrollo en red local (para dispositivo físico)
   /// IP del hotspot WiFi compartido desde PC
-<<<<<<< HEAD
+
   static const String baseUrlNetwork = 'https://ebsa-nexus-backend-ejzl.onrender.com';
-=======
-  static const String baseUrlNetwork = 'http://192.168.1.38:8080';
->>>>>>> f8aa2e2e
+
 
   /// URL base para producción (configurar cuando esté disponible)
   static const String baseUrlProduction = 'https://ebsa-nexus-backend-ejzl.onrender.com';
